--- conflicted
+++ resolved
@@ -5,12 +5,8 @@
   "type": "module",
   "license": "Open BSV License",
   "dependencies": {
-<<<<<<< HEAD
     "@babbage/go": "^0.1.3",
-    "@bsv/sdk": "^1.6.22",
-=======
-    "@bsv/sdk": "^1.8.2",
->>>>>>> b1c2fef1
+    "@bsv/sdk": "^1.8.7",
     "@emotion/react": "^11.13.0",
     "@emotion/styled": "^11.13.0",
     "@mui/icons-material": "^5.16.4",
